{
  "domain": "enet",
  "name": "Enet Smart Home",
  "config_flow": true,
  "documentation": "https://github.com/mnordseth/enet-homeassistant",
  "issue_tracker": "https://github.com/mnordseth/enet-homeassistant/issues",
  "requirements": [],
  "ssdp": [
    {
      "modelName": "eNet Server"
    }
  ],
  "zeroconf": [
    "_enet._tcp.local."
  ],
  "homekit": {},
  "dependencies": [],
<<<<<<< HEAD
  "version": "2024.7.1",
  "codeowners": [
    "@mnordseth"
  ],
=======
  "version":"2025.2.4",
  "codeowners": ["@mnordseth"],
>>>>>>> 00539cf6
  "integration_type": "hub",
  "iot_class": "local_push"
}<|MERGE_RESOLUTION|>--- conflicted
+++ resolved
@@ -15,15 +15,10 @@
   ],
   "homekit": {},
   "dependencies": [],
-<<<<<<< HEAD
-  "version": "2024.7.1",
+  "version": "2025.2.5",
   "codeowners": [
     "@mnordseth"
   ],
-=======
-  "version":"2025.2.4",
-  "codeowners": ["@mnordseth"],
->>>>>>> 00539cf6
   "integration_type": "hub",
   "iot_class": "local_push"
 }