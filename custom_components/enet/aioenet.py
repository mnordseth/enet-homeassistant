--- conflicted
+++ resolved
@@ -185,74 +185,6 @@
             return result
         except Exception as err:
             return
-<<<<<<< HEAD
-        # lastEventId = 0
-        # result = await self.request(URL_VIZ, "requestEventsSince", {"sequenceNumberAcked":lastEventId})
-        return result
-
-
-known_actuators = [
-    "DVT_DA1M",  # Jung 1 channel dimming actuator
-    "DVT_SV1M",  # Jung 1 channel 1-10V dimming actuator
-    "DVT_DA4R",  # 4 channel dimming actuator rail mount
-    "DVT_DA1R",  # 1 channel dimming actuator rail mount
-    "DVT_SJAR",  # 8 channel switch actuator
-    "DVT_SA2M",  # Gira 2-gang switching actuator https://katalog.gira.de/en/datenblatt.html?id=635918
-    "DVT_S2A1",
-    "DVT_SA1M",
-    "DVT_SD1M",
-    "DVT_SA1Z",
-    "DVT_JA1M"
-]
-
-known_sensors = [
-    "DVT_TADO",
-    "DVT_WS2BJF50",
-    "DVT_WS2BJF50CL",
-    "DVT_WS3BJF50",
-    "DVT_WS4BJF50",
-    "DVT_US2M",
-    "DVT_WS1BG",
-    "DVT_WS3BG",
-    "DVT_RPZS",
-    "DVT_HS2",
-    "DVT_HS4",
-    "DVT_WS3BJF50CL",
-    "DVT_WS4BJF50CL",  #
-    "DVT_BS1BP",  # eNet motion detector
-    "DVT_SF1S",  # eNet light sensor
-    "DVT_WS4BJ",
-]  # eNet radio transmitter module 4-gang
-
-channelconfig = {
-    "CT_1F01": {"control": "FT_INSA.SOO", "info": "FT_INSA.IOO"},  # Switch
-    "CT_1F01_DUMMY": {"control": "FT_INSA.SOO", "info": "FT_INSA.IOO"},
-    "CT_1F02": {"control": "FT_INDA.ASC", "info": "FT_INDA.ADV"},  # Dimmer
-    "CT_1F03": {"control": "FT_INBA.SAPBP", "info": "FT_INBA.CAPBP"},  # Blinds
-    "CT_1F05": {"control": "FT_INSArGO.SOO", "info": "FT_INSArGO.IOO"},
-    "CT_1F08": {"control": "FT_INSAv2.SOO", "info": "FT_INSAv2.IOO"},
-    "CT_1F09": {"control": "FT_INSAv3.SOO", "info": "FT_INSAv3.IOO"},
-    "CT_1F0B": {"control": "FT_INLAv2_SA.SOO", "info": "FT_INLAv2_SA.IOO"},
-    "CT_1F0C": {"control": "FT_INLAv2_DA.ASC", "info": "FT_INLAv2_DA.ADV"},
-    "CT_1F0D": {"control": "FT_INLAv2_SAS.SOO", "info": "FT_INLAv2_SAS.IOO"},
-    "CT_1F0E": {"control": "FT_INLNS3.ASC", "info": ""},
-    "CT_1F0E_SA": {"control": "FT_INLNS3_SA.SOO", "info": ""},
-    "CT_1F10": {"control": "FT_INBAv3.SAPBP", "info": "FT_INBAv3.CAPBP"},
-    "CT_1F18": {"control": "", "info": "FT_INThScS.CAVTH1"},
-    "CT_1F19": {"control": "", "info": "FT_INES.ABAE"},
-    "CT_1F1B": {"control": "", "info": "FT_INMOVS.BA"},
-    "CT_TADO_ZH": {"control": "FT_TADOZH.SET_OVERLAY", "info": "FT_TADOZH.INSIDE_TEMP"},
-    "CT_TADO_ZAC": {
-        "control": "FT_TADOZAC.SET_OVERLAY",
-        "info": "FT_TADOZAC.INSIDE_TEMP",
-    },
-    "CT_TADO_ZHW": {
-        "control": "FT_TADOZHW.SET_OVERLAY",
-        "info": "FT_TADOZHW.INSIDE_TEMP",
-    },
-}
-=======
->>>>>>> 7d2be5c5
 
 
 def Device(client, raw):
